/*
 * Copyright (C) 2015 The Android Open Source Project
 *
 * Licensed under the Apache License, Version 2.0 (the "License");
 * you may not use this file except in compliance with the License.
 * You may obtain a copy of the License at
 *
 *      http://www.apache.org/licenses/LICENSE-2.0
 *
 * Unless required by applicable law or agreed to in writing, software
 * distributed under the License is distributed on an "AS IS" BASIS,
 * WITHOUT WARRANTIES OR CONDITIONS OF ANY KIND, either express or implied.
 * See the License for the specific language governing permissions and
 * limitations under the License.
 */

#define LOG_TAG "hwc-vsync-worker"

#include "drmresources.h"
#include "vsyncworker.h"
#include "worker.h"

#include <map>
#include <stdlib.h>
#include <time.h>
#include <xf86drm.h>
#include <xf86drmMode.h>

#include <cutils/log.h>
#include <hardware/hardware.h>

namespace android {

VSyncWorker::VSyncWorker()
    : Worker("vsync", HAL_PRIORITY_URGENT_DISPLAY),
      drm_(NULL),
      display_(-1),
      last_timestamp_(-1) {
}

VSyncWorker::~VSyncWorker() {
}

int VSyncWorker::Init(DrmResources *drm, int display) {
  drm_ = drm;
  display_ = display;

  return InitWorker();
}

<<<<<<< HEAD
void VSyncWorker::SetProcs(hwc_procs_t const *procs) {
  Lock();
  procs_ = procs;
  Unlock();
=======
int VSyncWorker::RegisterCallback(std::shared_ptr<VsyncCallback> callback) {
  int ret = Lock();
  if (ret) {
    ALOGE("Failed to lock vsync worker lock %d\n", ret);
    return ret;
  }

  callback_ = callback;

  ret = Unlock();
  if (ret) {
    ALOGE("Failed to unlock vsync worker lock %d\n", ret);
    return ret;
  }
  return 0;
>>>>>>> 6419ef5d
}

void VSyncWorker::VSyncControl(bool enabled) {
  Lock();
  enabled_ = enabled;
  last_timestamp_ = -1;
  Unlock();

  Signal();
}

/*
 * Returns the timestamp of the next vsync in phase with last_timestamp_.
 * For example:
 *  last_timestamp_ = 137
 *  frame_ns = 50
 *  current = 683
 *
 *  ret = (50 * ((683 - 137)/50 + 1)) + 137
 *  ret = 687
 *
 *  Thus, we must sleep until timestamp 687 to maintain phase with the last
 *  timestamp.
 */
int64_t VSyncWorker::GetPhasedVSync(int64_t frame_ns, int64_t current) {
  if (last_timestamp_ < 0)
    return current + frame_ns;

  return frame_ns * ((current - last_timestamp_) / frame_ns + 1) +
         last_timestamp_;
}

static const int64_t kOneSecondNs = 1 * 1000 * 1000 * 1000;

int VSyncWorker::SyntheticWaitVBlank(int64_t *timestamp) {
  struct timespec vsync;
  int ret = clock_gettime(CLOCK_MONOTONIC, &vsync);

  float refresh = 60.0f;  // Default to 60Hz refresh rate
  DrmConnector *conn = drm_->GetConnectorForDisplay(display_);
  if (conn && conn->active_mode().v_refresh() != 0.0f)
    refresh = conn->active_mode().v_refresh();
  else
    ALOGW("Vsync worker active with conn=%p refresh=%f\n", conn,
          conn ? conn->active_mode().v_refresh() : 0.0f);

  int64_t phased_timestamp = GetPhasedVSync(
      kOneSecondNs / refresh, vsync.tv_sec * kOneSecondNs + vsync.tv_nsec);
  vsync.tv_sec = phased_timestamp / kOneSecondNs;
  vsync.tv_nsec = phased_timestamp - (vsync.tv_sec * kOneSecondNs);
  do {
    ret = clock_nanosleep(CLOCK_MONOTONIC, TIMER_ABSTIME, &vsync, NULL);
  } while (ret == -1 && errno == EINTR);
  if (ret)
    return ret;

  *timestamp = (int64_t)vsync.tv_sec * kOneSecondNs + (int64_t)vsync.tv_nsec;
  return 0;
}

void VSyncWorker::Routine() {
  int ret;

  Lock();
  if (!enabled_) {
    ret = WaitForSignalOrExitLocked();
    if (ret == -EINTR) {
      return;
    }
  }

  bool enabled = enabled_;
  int display = display_;
<<<<<<< HEAD
  hwc_procs_t const *procs = procs_;
  Unlock();
=======
  std::shared_ptr<VsyncCallback> callback(callback_);

  ret = Unlock();
  if (ret) {
    ALOGE("Failed to unlock worker %d", ret);
  }
>>>>>>> 6419ef5d

  if (!enabled)
    return;

  DrmCrtc *crtc = drm_->GetCrtcForDisplay(display);
  if (!crtc) {
    ALOGE("Failed to get crtc for display");
    return;
  }
  uint32_t high_crtc = (crtc->pipe() << DRM_VBLANK_HIGH_CRTC_SHIFT);

  drmVBlank vblank;
  memset(&vblank, 0, sizeof(vblank));
  vblank.request.type = (drmVBlankSeqType)(
      DRM_VBLANK_RELATIVE | (high_crtc & DRM_VBLANK_HIGH_CRTC_MASK));
  vblank.request.sequence = 1;

  int64_t timestamp;
  ret = drmWaitVBlank(drm_->fd(), &vblank);
  if (ret == -EINTR) {
    return;
  } else if (ret) {
    ret = SyntheticWaitVBlank(&timestamp);
    if (ret)
      return;
  } else {
    timestamp = (int64_t)vblank.reply.tval_sec * kOneSecondNs +
                (int64_t)vblank.reply.tval_usec * 1000;
  }

  /*
   * There's a race here where a change in callback_ will not take effect until
   * the next subsequent requested vsync. This is unavoidable since we can't
   * call the vsync hook while holding the thread lock.
   *
   * We could shorten the race window by caching callback_ right before calling
   * the hook. However, in practice, callback_ is only updated once, so it's not
   * worth the overhead.
   */
  if (callback)
    callback->Callback(display, timestamp);
  last_timestamp_ = timestamp;
}
}<|MERGE_RESOLUTION|>--- conflicted
+++ resolved
@@ -48,12 +48,6 @@
   return InitWorker();
 }
 
-<<<<<<< HEAD
-void VSyncWorker::SetProcs(hwc_procs_t const *procs) {
-  Lock();
-  procs_ = procs;
-  Unlock();
-=======
 int VSyncWorker::RegisterCallback(std::shared_ptr<VsyncCallback> callback) {
   int ret = Lock();
   if (ret) {
@@ -69,7 +63,6 @@
     return ret;
   }
   return 0;
->>>>>>> 6419ef5d
 }
 
 void VSyncWorker::VSyncControl(bool enabled) {
@@ -143,17 +136,12 @@
 
   bool enabled = enabled_;
   int display = display_;
-<<<<<<< HEAD
-  hwc_procs_t const *procs = procs_;
-  Unlock();
-=======
   std::shared_ptr<VsyncCallback> callback(callback_);
 
   ret = Unlock();
   if (ret) {
     ALOGE("Failed to unlock worker %d", ret);
   }
->>>>>>> 6419ef5d
 
   if (!enabled)
     return;
